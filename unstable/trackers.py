import os, re, ray, time, wandb, collections, datetime, logging, numpy as np
from typing import Optional, Union, Dict
from unstable.utils import setup_logger

from unstable._types import PlayerTrajectory, GameInformation
from unstable.utils import write_game_information_to_file
Scalar = Union[int, float, bool]

class BaseTracker:
    def __init__(self, run_name: str):
        self.run_name = run_name 
        self._build_output_dir()

    def _build_output_dir(self):
        self.output_dir = os.path.join("outputs", str(datetime.datetime.now().strftime('%Y-%m-%d')), str(datetime.datetime.now().strftime('%H-%M-%S')), self.run_name)
        os.makedirs(self.output_dir)
        self.output_dirs = {}
        for folder_name in ["training_data", "eval_data", "checkpoints", "logs"]: 
            self.output_dirs[folder_name] =  os.path.join(self.output_dir, folder_name); os.makedirs(self.output_dirs[folder_name], exist_ok=True)

    def get_checkpoints_dir(self):  return self.output_dirs["checkpoints"]
    def get_train_dir(self):        return self.output_dirs["training_data"]
    def get_eval_dir(self):         return self.output_dirs["eval_data"]
    def get_log_dir(self):          return self.output_dirs["logs"]
    def add_trajectory(self, trajectory: PlayerTrajectory, env_id: str): raise NotImplementedError
    def add_eval_episode(self, episode_info: Dict, final_reward: int, player_id: int, env_id: str, iteration: int): raise NotImplementedError
    def log_lerner(self, info_dict: Dict): raise NotImplementedError

    
@ray.remote
class Tracker(BaseTracker): 
    FLUSH_EVERY = 64
    def __init__(self, run_name: str, wandb_project: Optional[str]=None):
        super().__init__(run_name=run_name)
        self.logger = setup_logger("tracker", self.get_log_dir())
        self.use_wandb = False
        if wandb_project: wandb.init(project=wandb_project, name=run_name); self.use_wandb = True; wandb.define_metric("*", step_metric="learner/step")
        self._m: Dict[str, collections.deque] = collections.defaultdict(lambda: collections.deque(maxlen=512))
        self._buffer: Dict[str, Scalar] = {}
        self._n = {}
        self._last_flush = time.monotonic()
        self._interface_stats = {"gpu_tok_s": {}, "TS": {}, "exploration": {}, "match_counts": {}, "format_success": None, "inv_move_rate": None, "game_len": None}

    def _put(self, k: str, v: Scalar): self._m[k].append(v)
    def _agg(self, p: str) -> dict[str, Scalar]: return {k: float(np.mean(dq)) for k, dq in self._m.items() if k.startswith(p)}
    def _flush_if_due(self):
        if time.monotonic()-self._last_flush >= self.FLUSH_EVERY:
            if self._buffer and self.use_wandb:
                try: wandb.log(self._buffer)
                except Exception as e: self.logger.warning(f"wandb.log failed: {e}")
            self._buffer.clear(); self._last_flush=time.monotonic()

    def add_player_trajectory(self, traj: PlayerTrajectory, env_id: str):
        try:
            reward = traj.final_reward; player_id = traj.pid
            self._put(f"collection-{env_id}/reward", reward)
            self._put(f"collection-{env_id}/Win Rate", int(reward>0))
            self._put(f"collection-{env_id}/Loss Rate", int(reward<0))
            self._put(f"collection-{env_id}/Draw", int(reward==0))
            self._put(f"collection-{env_id}/Reward (pid={traj.pid})", reward)
            self._put(f"collection-{env_id}/Game Length", traj.num_turns)
            for idx in range(len(traj.obs)):
                self._put(f"collection-{env_id}/Respone Length (char)", len(traj.actions[idx]))
                self._put(f"collection-{env_id}/Observation Length (char)", len(traj.obs[idx]))
                for k, v in traj.format_feedbacks[idx].items(): self._put(f"collection-{env_id}/Format Success Rate - {k}", v)
            self._n[f"collection-{env_id}"] = self._n.get(f"collection-{env_id}", 0) + 1
            self._put(f"collection-{env_id}/step", self._n[f"collection-{env_id}"])
            self._buffer.update(self._agg('collection-')); self._flush_if_due()
        except Exception as exc:
            self.logger.info(f"Exception when adding trajectory to tracker: {exc}")

    def add_eval_game_information(self, game_information: GameInformation, env_id: str):
        try:
            eval_reward = game_information.final_rewards.get(game_information.eval_model_pid, 0.0)
            _prefix = f"evaluation-{env_id}" if not game_information.eval_opponent_name else f"evaluation-{env_id} ({game_information.eval_opponent_name})"
            self._put(f"{_prefix}/Reward", eval_reward)
            self._put(f"{_prefix}/Reward (pid={game_information.eval_model_pid})", eval_reward)
            self._put(f"{_prefix}/Win Rate",  int(eval_reward>0))
            self._put(f"{_prefix}/Loss Rate", int(eval_reward<0))
            self._put(f"{_prefix}/Draw Rate", int(eval_reward==0))
            self._n[_prefix] = self._n.get(_prefix, 0) + 1
            self._put(f"{_prefix}/step", self._n[_prefix])
            self._buffer.update(self._agg('evaluation-')); self._flush_if_due()

            # try storing the eval info to file
            write_game_information_to_file(game_info=game_information, filename=os.path.join(self.get_eval_dir(), f"{env_id}-{game_information.game_idx}.csv"))

        except Exception as exc:
            self.logger.info(f"Exception when adding game_info to tracker: {exc}")

    def log_model_registry(self, ts_dict: dict[str, dict[str, float]], match_counts: dict[tuple[str, str], int]):
        self._interface_stats.update({"TS": ts_dict, "exploration": None, "match_counts": match_counts})

    def log_inference(self, actor: str, gpu_ids: list[int], stats: dict[str, float]):
        for key in stats: self._put(f"inference/{actor}/{key}", stats[key])
        for gpu_id in gpu_ids: self._interface_stats["gpu_tok_s"][gpu_id] = stats["tok_s"]
        self._buffer.update(self._agg('inference'))
    
    def log_learner(self, info: dict):
<<<<<<< HEAD
        try:
            self._m.update({f"learner/{k}": v for k, v in info.items()})
            self._buffer.update(self._agg("learner")); self._flush_if_due()
        except Exception as exc:
            self.logger.info(f"Exception in log_learner: {exc}")
=======
        self._m.update({f"learner/{k}": v for k, v in info.items()})
        self._m.update()
        self._buffer.update(self._agg("learner")); self._flush_if_due()
>>>>>>> c84b1cea

    def get_interface_info(self): 
        for inf_key in ["Game Length", "Format Success Rate - correct_answer_format", "Format Success Rate - invalid_move"]: 
            self._interface_stats[inf_key] = np.mean([float(np.mean(dq)) for k,dq in self._m.items() if inf_key in k])
        return self._interface_stats<|MERGE_RESOLUTION|>--- conflicted
+++ resolved
@@ -97,17 +97,11 @@
         self._buffer.update(self._agg('inference'))
     
     def log_learner(self, info: dict):
-<<<<<<< HEAD
         try:
             self._m.update({f"learner/{k}": v for k, v in info.items()})
             self._buffer.update(self._agg("learner")); self._flush_if_due()
         except Exception as exc:
             self.logger.info(f"Exception in log_learner: {exc}")
-=======
-        self._m.update({f"learner/{k}": v for k, v in info.items()})
-        self._m.update()
-        self._buffer.update(self._agg("learner")); self._flush_if_due()
->>>>>>> c84b1cea
 
     def get_interface_info(self): 
         for inf_key in ["Game Length", "Format Success Rate - correct_answer_format", "Format Success Rate - invalid_move"]: 
